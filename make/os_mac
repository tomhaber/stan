--- conflicted
+++ resolved
@@ -7,7 +7,6 @@
 ifeq (g++,$(CC_TYPE))
   CFLAGS += -Wno-unused-function
   VERSION := $(CC_MAJOR).$(CC_MINOR)
-  CFLAGS += -ftemplate-depth=256
   ifeq (4.2,$(CC_MAJOR).$(CC_MINOR))
     TEMPLATE_DEPTH ?= 256
     CFLAGS += -ftemplate-depth-$(TEMPLATE_DEPTH)
@@ -20,16 +19,12 @@
   CFLAGS += -Wno-unused-function
   CFLAGS += -Wno-tautological-compare
   CFLAGS += -Wno-c++11-long-long
-<<<<<<< HEAD
-  CFLAGS += -ftemplate-depth=256
   ifeq (true,$(C++11))
     CFLAGS += -stdlib=libc++ -std=c++11
   endif
   #PCH = .pch
-=======
   ifeq (4.2,$(CC_MAJOR).$(CC_MINOR))
     TEMPLATE_DEPTH ?= 256
     CFLAGS += -ftemplate-depth=$(TEMPLATE_DEPTH)
   endif
->>>>>>> 90e87542
 endif