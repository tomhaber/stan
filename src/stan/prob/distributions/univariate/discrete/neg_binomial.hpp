--- conflicted
+++ resolved
@@ -47,28 +47,7 @@
             && stan::length(beta)))
         return 0.0;
       
-<<<<<<< HEAD
       T_partials_return logp(0.0);
-      if (!check_nonnegative(function, n, "Failures variable", &logp))
-        return logp;
-      if (!check_finite(function, alpha, "Shape parameter", &logp))
-        return logp;
-      if (!check_positive(function, alpha, "Shape parameter", &logp))
-        return logp;
-      if (!check_finite(function, beta, "Inverse scale parameter",
-                        &logp))
-        return logp;
-      if (!check_positive(function, beta, "Inverse scale parameter", 
-                          &logp))
-        return logp;
-      if (!(check_consistent_sizes(function,
-                                   n,alpha,beta,
-                                   "Failures variable",
-                                   "Shape parameter","Inverse scale parameter",
-                                   &logp)))
-        return logp;
-=======
-      double logp(0.0);
       check_nonnegative(function, n, "Failures variable", &logp);
       check_finite(function, alpha, "Shape parameter", &logp);
       check_positive(function, alpha, "Shape parameter", &logp);
@@ -79,7 +58,6 @@
                              "Failures variable",
                              "Shape parameter","Inverse scale parameter",
                              &logp);
->>>>>>> 14aa19d2
 
       // check if no variables are involved and prop-to
       if (!include_summand<propto,T_shape,T_inv_scale>::value)
