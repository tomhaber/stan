--- conflicted
+++ resolved
@@ -25,13 +25,9 @@
               typename T_y, typename T_shape, typename T_scale>
     typename return_type<T_y,T_shape,T_scale>::type
     weibull_log(const T_y& y, const T_shape& alpha, const T_scale& sigma) {
-<<<<<<< HEAD
-      static const char* function = "stan::prob::weibull_log(%1%)";
+      static const std::string function("stan::prob::weibull_log");
       typedef typename stan::partials_return_type<T_y,T_shape,T_scale>::type
         T_partials_return;
-=======
-      static const std::string function("stan::prob::weibull_log");
->>>>>>> 616f9a5d
 
       using stan::error_handling::check_positive_finite;
       using stan::error_handling::check_finite;
@@ -47,17 +43,10 @@
         return 0.0;
 
       // set up return value accumulator
-<<<<<<< HEAD
       T_partials_return logp(0.0);
-      check_finite(function, y, "Random variable", &logp);
-      check_positive_finite(function, alpha, "Shape parameter", &logp);
-      check_positive_finite(function, sigma, "Scale parameter", &logp);
-=======
-      double logp(0.0);
       check_finite(function, "Random variable", y);
       check_positive_finite(function, "Shape parameter", alpha);
       check_positive_finite(function, "Scale parameter", sigma);
->>>>>>> 616f9a5d
       check_consistent_sizes(function,
                              "Random variable", y,
                              "Shape parameter", alpha,
@@ -168,17 +157,10 @@
             && stan::length(sigma)))
         return 1.0;
 
-<<<<<<< HEAD
       T_partials_return cdf(1.0);
-      check_nonnegative(function, y, "Random variable", &cdf);
-      check_positive_finite(function, alpha, "Shape parameter", &cdf);
-      check_positive_finite(function, sigma, "Scale parameter", &cdf);
-=======
-      double cdf(1.0);
       check_nonnegative(function, "Random variable", y);
       check_positive_finite(function, "Shape parameter", alpha);
       check_positive_finite(function, "Scale parameter", sigma);
->>>>>>> 616f9a5d
       
       agrad::OperandsAndPartials<T_y, T_shape, T_scale> 
         operands_and_partials(y, alpha, sigma);
@@ -240,17 +222,10 @@
             && stan::length(sigma)))
         return 0.0;
 
-<<<<<<< HEAD
       T_partials_return cdf_log(0.0);
-      check_nonnegative(function, y, "Random variable", &cdf_log);
-      check_positive_finite(function, alpha, "Shape parameter", &cdf_log);
-      check_positive_finite(function, sigma, "Scale parameter", &cdf_log);
-=======
-      double cdf_log(0.0);
       check_nonnegative(function, "Random variable", y);
       check_positive_finite(function, "Shape parameter", alpha);
       check_positive_finite(function, "Scale parameter", sigma);
->>>>>>> 616f9a5d
       
       agrad::OperandsAndPartials<T_y, T_shape, T_scale> 
         operands_and_partials(y, alpha, sigma);
@@ -302,17 +277,10 @@
             && stan::length(sigma)))
         return 0.0;
 
-<<<<<<< HEAD
       T_partials_return ccdf_log(0.0);
-      check_nonnegative(function, y, "Random variable", &ccdf_log);
-      check_positive_finite(function, alpha, "Shape parameter", &ccdf_log);
-      check_positive_finite(function, sigma, "Scale parameter", &ccdf_log);
-=======
-      double ccdf_log(0.0);
       check_nonnegative(function, "Random variable", y);
       check_positive_finite(function, "Shape parameter", alpha);
       check_positive_finite(function, "Scale parameter", sigma);
->>>>>>> 616f9a5d
       
       agrad::OperandsAndPartials<T_y, T_shape, T_scale> 
         operands_and_partials(y, alpha, sigma);
