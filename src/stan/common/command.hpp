#ifndef STAN__COMMON__COMMAND_HPP
#define STAN__COMMON__COMMAND_HPP

#include <fstream>
#include <stdexcept>

#include <boost/date_time/posix_time/posix_time_types.hpp>
#include <boost/math/special_functions/fpclassify.hpp>
#include <boost/random/additive_combine.hpp> // L'Ecuyer RNG
#include <boost/random/uniform_real_distribution.hpp>

#include <stan/version.hpp>
#include <stan/io/cmd_line.hpp>
#include <stan/io/dump.hpp>
#include <stan/io/json.hpp>
#include <stan/io/mcmc_writer.hpp>

#include <stan/gm/arguments/argument_parser.hpp>
#include <stan/gm/arguments/arg_id.hpp>
#include <stan/gm/arguments/arg_data.hpp>
#include <stan/gm/arguments/arg_init.hpp>
#include <stan/gm/arguments/arg_random.hpp>
#include <stan/gm/arguments/arg_output.hpp>

#include <stan/mcmc/fixed_param_sampler.hpp>
#include <stan/mcmc/hmc/static/adapt_unit_e_static_hmc.hpp>
#include <stan/mcmc/hmc/static/adapt_diag_e_static_hmc.hpp>
#include <stan/mcmc/hmc/static/adapt_dense_e_static_hmc.hpp>
#include <stan/mcmc/hmc/nuts/adapt_unit_e_nuts.hpp>
#include <stan/mcmc/hmc/nuts/adapt_diag_e_nuts.hpp>
#include <stan/mcmc/hmc/nuts/adapt_dense_e_nuts.hpp>

#include <stan/vb/bbvb.hpp>

#include <stan/model/util.hpp>

#include <stan/optimization/newton.hpp>
#include <stan/optimization/bfgs.hpp>

#include <stan/common/write_iteration_csv.hpp>
#include <stan/common/write_iteration.hpp>
#include <stan/common/write_stan.hpp>
#include <stan/common/write_model.hpp>
#include <stan/common/write_error_msg.hpp>
#include <stan/common/do_print.hpp>
#include <stan/common/do_bfgs_optimize.hpp>
#include <stan/common/print_progress.hpp>
#include <stan/common/run_markov_chain.hpp>
#include <stan/common/warmup.hpp>
#include <stan/common/sample.hpp>
#include <stan/common/init_static_hmc.hpp>
#include <stan/common/init_nuts.hpp>
#include <stan/common/init_adapt.hpp>
#include <stan/common/init_windowed_adapt.hpp>
#include <stan/common/recorder/csv.hpp>
#include <stan/common/recorder/messages.hpp>

namespace stan {

  namespace common {

    struct NoOpFunctor {
      void operator()() { }
    };

    template <class Model>
    int command(int argc, const char* argv[]) {

      std::vector<stan::gm::argument*> valid_arguments;
      valid_arguments.push_back(new stan::gm::arg_id());
      valid_arguments.push_back(new stan::gm::arg_data());
      valid_arguments.push_back(new stan::gm::arg_init());
      valid_arguments.push_back(new stan::gm::arg_random());
      valid_arguments.push_back(new stan::gm::arg_output());

      stan::gm::argument_parser parser(valid_arguments);
      int err_code = parser.parse_args(argc, argv, &std::cout, &std::cout);

      if (err_code != 0) {
        std::cout << "Failed to parse arguments, terminating Stan" << std::endl;
        return err_code;
      }

      if (parser.help_printed())
        return err_code;

      parser.print(&std::cout);
      std::cout << std::endl;

      // Identification
      unsigned int id = dynamic_cast<stan::gm::int_argument*>(parser.arg("id"))->value();

      //////////////////////////////////////////////////
      //            Random number generator           //
      //////////////////////////////////////////////////

      unsigned int random_seed = 0;
      stan::gm::u_int_argument* random_arg
        = dynamic_cast<stan::gm::u_int_argument*>(parser.arg("random")->arg("seed"));

      if (random_arg->is_default()) {
        random_seed = (boost::posix_time::microsec_clock::universal_time() -
                       boost::posix_time::ptime(boost::posix_time::min_date_time))
                      .total_milliseconds();

        random_arg->set_value(random_seed);

      } else {
        random_seed = random_arg->value();
      }

      typedef boost::ecuyer1988 rng_t; // (2**50 = 1T samples, 1000 chains)
      rng_t base_rng(random_seed);

      // Advance generator to avoid process conflicts
      static boost::uintmax_t DISCARD_STRIDE = static_cast<boost::uintmax_t>(1) << 50;
      base_rng.discard(DISCARD_STRIDE * (id - 1));

      //////////////////////////////////////////////////
      //                  Input/Output                //
      //////////////////////////////////////////////////

      // Data input
      std::string data_file
        = dynamic_cast<stan::gm::string_argument*>(parser.arg("data")->arg("file"))->value();

      std::fstream data_stream(data_file.c_str(),
                               std::fstream::in);
      stan::io::dump data_var_context(data_stream);
      data_stream.close();

      // Sample output
      std::string output_file = dynamic_cast<stan::gm::string_argument*>(
                                parser.arg("output")->arg("file"))->value();
      std::fstream* output_stream = 0;
      if (output_file != "") {
        output_stream = new std::fstream(output_file.c_str(),
                                         std::fstream::out);
      }

      // Diagnostic output
      std::string diagnostic_file = dynamic_cast<stan::gm::string_argument*>(
                                    parser.arg("output")->arg("diagnostic_file"))->value();

      std::fstream* diagnostic_stream = 0;
      if (diagnostic_file != "") {
        diagnostic_stream = new std::fstream(diagnostic_file.c_str(),
                                             std::fstream::out);
      }

      // Refresh rate
      int refresh = dynamic_cast<stan::gm::int_argument*>(
                    parser.arg("output")->arg("refresh"))->value();

      //////////////////////////////////////////////////
      //                Initialize Model              //
      //////////////////////////////////////////////////

      Model model(data_var_context, &std::cout);

      Eigen::VectorXd cont_params = Eigen::VectorXd::Zero(model.num_params_r());

      if (output_stream) {
        write_stan(output_stream, "#");
        write_model(output_stream, model.model_name(), "#");
        parser.print(output_stream, "#");
      }

      if (diagnostic_stream) {
        write_stan(diagnostic_stream, "#");
        write_model(diagnostic_stream, model.model_name(), "#");
        parser.print(diagnostic_stream, "#");
      }

      int num_init_tries = -1;

      std::string init = dynamic_cast<stan::gm::string_argument*>(
                         parser.arg("init"))->value();

      try {

        double R = std::fabs(boost::lexical_cast<double>(init));

        if (R == 0) {

          cont_params.setZero();

          double init_log_prob;
          Eigen::VectorXd init_grad = Eigen::VectorXd::Zero(model.num_params_r());

          try {
            stan::model::gradient(model, cont_params, init_log_prob, init_grad, &std::cout);
          } catch (const std::exception& e) {
            std::cout << "Rejecting initialization at zero because of gradient failure."
                      << std::endl
                      << e.what() << std::endl;
            return stan::gm::error_codes::OK;
          }

          if (!boost::math::isfinite(init_log_prob)) {
            std::cout << "Rejecting initialization at zero because of vanishing density."
                      << std::endl;
            return 0;
          }

          for (int i = 0; i < init_grad.size(); ++i) {
            if (!boost::math::isfinite(init_grad[i])) {
              std::cout << "Rejecting initialization at zero because of divergent gradient."
                        << std::endl;
              return 0;
            }
          }

        } else {

          boost::random::uniform_real_distribution<double>
          init_range_distribution(-R, R);

          boost::variate_generator<rng_t&,
          boost::random::uniform_real_distribution<double> >
          init_rng(base_rng, init_range_distribution);

          cont_params.setZero();

          // Random initializations until log_prob is finite
          Eigen::VectorXd init_grad = Eigen::VectorXd::Zero(model.num_params_r());
          static int MAX_INIT_TRIES = 100;

          for (num_init_tries = 1; num_init_tries <= MAX_INIT_TRIES; ++num_init_tries) {

            for (int i = 0; i < cont_params.size(); ++i)
              cont_params(i) = init_rng();

            // FIXME: allow config vs. std::cout
            double init_log_prob;
            try {
              stan::model::gradient(model, cont_params, init_log_prob, init_grad, &std::cout);
            } catch (const std::exception& e) {
              write_error_msg(&std::cout, e);
              std::cout << "Rejecting proposed initial value with zero density."
                        << std::endl;
              init_log_prob = -std::numeric_limits<double>::infinity();
            }

            if (!boost::math::isfinite(init_log_prob))
              continue;
            for (int i = 0; i < init_grad.size(); ++i)
              if (!boost::math::isfinite(init_grad(i)))
                continue;
            break;

          }

          if (num_init_tries > MAX_INIT_TRIES) {
            std::cout << std::endl << std::endl
                      << "Initialization between (" << -R << ", " << R << ") failed after "
                      << MAX_INIT_TRIES << " attempts. " << std::endl;
            std::cout << " Try specifying initial values,"
                      << " reducing ranges of constrained values,"
                      << " or reparameterizing the model."
                      << std::endl;
            return -1;
          }

        }

      } catch(...) {

        try {

          std::fstream init_stream(init.c_str(), std::fstream::in);
          if (init_stream.fail()) {
            std::string msg("ERROR: specified initialization file does not exist: ");
            msg += init;
            throw std::invalid_argument(msg);
          }

          stan::io::dump init_var_context(init_stream);
          init_stream.close();
          model.transform_inits(init_var_context, cont_params);

        } catch (const std::exception& e) {
          std::cerr << "Error during user-specified initialization:" << std::endl
                    << e.what() << std::endl;
          return -5;
        }

        double init_log_prob;
        Eigen::VectorXd init_grad = Eigen::VectorXd::Zero(model.num_params_r());

        try {
          stan::model::gradient(model, cont_params, init_log_prob, init_grad, &std::cout);
        } catch (const std::exception& e) {
          std::cout
            << "Rejecting user-specified initialization because of gradient failure."
            << std::endl
            << e.what() << std::endl;
          return 0;
        }

        if (!boost::math::isfinite(init_log_prob)) {
          std::cout
            << "Rejecting user-specified initialization because of vanishing density."
            << std::endl;
          return 0;
        }

        for (int i = 0; i < init_grad.size(); ++i) {
          if (!boost::math::isfinite(init_grad[i])) {
            std::cout
              << "Rejecting user-specified initialization because of divergent gradient."
              << std::endl;
            return 0;
          }
        }

      }

      //////////////////////////////////////////////////
      //               Model Diagnostics              //
      //////////////////////////////////////////////////

      if (parser.arg("method")->arg("diagnose")) {

        std::vector<double> cont_vector(cont_params.size());
        for (int i = 0; i < cont_params.size(); ++i)
          cont_vector.at(i) = cont_params(i);
        std::vector<int> disc_vector;

        stan::gm::list_argument* test = dynamic_cast<stan::gm::list_argument*>
                              (parser.arg("method")->arg("diagnose")->arg("test"));

        if (test->value() == "gradient") {
          std::cout << std::endl << "TEST GRADIENT MODE" << std::endl;

          double epsilon = dynamic_cast<stan::gm::real_argument*>
                           (test->arg("gradient")->arg("epsilon"))->value();

          double error = dynamic_cast<stan::gm::real_argument*>
                         (test->arg("gradient")->arg("error"))->value();

          int num_failed
            = stan::model::test_gradients<true,true>(model,cont_vector, disc_vector,
                                                     epsilon, error, std::cout);

          if (output_stream) {
            num_failed
              = stan::model::test_gradients<true,true>(model,cont_vector, disc_vector,
                                                       epsilon, error, *output_stream);
          }

          if (diagnostic_stream) {
            num_failed
              = stan::model::test_gradients<true,true>(model,cont_vector, disc_vector,
                                                       epsilon, error, *diagnostic_stream);
          }

          (void) num_failed; // FIXME: do something with the number failed

          return stan::gm::error_codes::OK;
        }

      }

      //////////////////////////////////////////////////
      //           Optimization Algorithms            //
      //////////////////////////////////////////////////

      if (parser.arg("method")->arg("optimize")) {
        std::vector<double> cont_vector(cont_params.size());
        for (int i = 0; i < cont_params.size(); ++i)
          cont_vector.at(i) = cont_params(i);
        std::vector<int> disc_vector;

        stan::gm::list_argument* algo = dynamic_cast<stan::gm::list_argument*>
                              (parser.arg("method")->arg("optimize")->arg("algorithm"));

        int num_iterations = dynamic_cast<stan::gm::int_argument*>(
                             parser.arg("method")->arg("optimize")->arg("iter"))->value();

        bool save_iterations
          = dynamic_cast<stan::gm::bool_argument*>(parser.arg("method")
                                         ->arg("optimize")
                                         ->arg("save_iterations"))->value();
        if (output_stream) {
          std::vector<std::string> names;
          names.push_back("lp__");
          model.constrained_param_names(names,true,true);

          (*output_stream) << names.at(0);
          for (size_t i = 1; i < names.size(); ++i) {
            (*output_stream) << "," << names.at(i);
          }
          (*output_stream) << std::endl;
        }

        double lp(0);
        int return_code = stan::gm::error_codes::CONFIG;
        if (algo->value() == "newton") {
          std::vector<double> gradient;
          try {
            lp = model.template log_prob<false, false>(cont_vector, disc_vector, &std::cout);
          } catch (const std::exception& e) {
            write_error_msg(&std::cout, e);
            lp = -std::numeric_limits<double>::infinity();
          }

          std::cout << "initial log joint probability = " << lp << std::endl;
          if (output_stream && save_iterations) {
            write_iteration(*output_stream, model, base_rng,
                            lp, cont_vector, disc_vector);
          }

          double lastlp = lp * 1.1;
          int m = 0;
          std::cout << "(lp - lastlp) / lp > 1e-8: " << ((lp - lastlp) / fabs(lp)) << std::endl;
          while ((lp - lastlp) / fabs(lp) > 1e-8) {

            lastlp = lp;
            lp = stan::optimization::newton_step(model, cont_vector, disc_vector);
            std::cout << "Iteration ";
            std::cout << std::setw(2) << (m + 1) << ". ";
            std::cout << "Log joint probability = " << std::setw(10) << lp;
            std::cout << ". Improved by " << (lp - lastlp) << ".";
            std::cout << std::endl;
            std::cout.flush();
            m++;

            if (output_stream && save_iterations) {
              write_iteration(*output_stream, model, base_rng,
                              lp, cont_vector, disc_vector);
            }

          }
          return_code = stan::gm::error_codes::OK;
        } else if (algo->value() == "bfgs") {
          NoOpFunctor callback;
          typedef stan::optimization::BFGSLineSearch<Model,stan::optimization::BFGSUpdate_HInv<> > Optimizer;
          Optimizer bfgs(model, cont_vector, disc_vector, &std::cout);

          bfgs._ls_opts.alpha0 = dynamic_cast<stan::gm::real_argument*>(
                         algo->arg("bfgs")->arg("init_alpha"))->value();
          bfgs._conv_opts.tolAbsF = dynamic_cast<stan::gm::real_argument*>(
                         algo->arg("bfgs")->arg("tol_obj"))->value();
          bfgs._conv_opts.tolRelF = dynamic_cast<stan::gm::real_argument*>(
                         algo->arg("bfgs")->arg("tol_rel_obj"))->value();
          bfgs._conv_opts.tolAbsGrad = dynamic_cast<stan::gm::real_argument*>(
                         algo->arg("bfgs")->arg("tol_grad"))->value();
          bfgs._conv_opts.tolRelGrad = dynamic_cast<stan::gm::real_argument*>(
                         algo->arg("bfgs")->arg("tol_rel_grad"))->value();
          bfgs._conv_opts.tolAbsX = dynamic_cast<stan::gm::real_argument*>(
                         algo->arg("bfgs")->arg("tol_param"))->value();
          bfgs._conv_opts.maxIts = num_iterations;

          return_code = do_bfgs_optimize(model,bfgs, base_rng,
                                         lp, cont_vector, disc_vector,
<<<<<<< HEAD
                                         output_stream, &std::cout,
                                         save_iterations, refresh);
=======
                                         output_stream, &std::cout, 
                                         save_iterations, refresh,
                                         callback);
>>>>>>> 8736fe27
        } else if (algo->value() == "lbfgs") {
          NoOpFunctor callback;
          typedef stan::optimization::BFGSLineSearch<Model,stan::optimization::LBFGSUpdate<> > Optimizer;
          Optimizer bfgs(model, cont_vector, disc_vector, &std::cout);

          bfgs.get_qnupdate().set_history_size(dynamic_cast<gm::int_argument*>(
                         algo->arg("lbfgs")->arg("history_size"))->value());
          bfgs._ls_opts.alpha0 = dynamic_cast<gm::real_argument*>(
                         algo->arg("lbfgs")->arg("init_alpha"))->value();
          bfgs._conv_opts.tolAbsF = dynamic_cast<gm::real_argument*>(
                         algo->arg("lbfgs")->arg("tol_obj"))->value();
          bfgs._conv_opts.tolRelF = dynamic_cast<gm::real_argument*>(
                         algo->arg("lbfgs")->arg("tol_rel_obj"))->value();
          bfgs._conv_opts.tolAbsGrad = dynamic_cast<gm::real_argument*>(
                         algo->arg("lbfgs")->arg("tol_grad"))->value();
          bfgs._conv_opts.tolRelGrad = dynamic_cast<gm::real_argument*>(
                         algo->arg("lbfgs")->arg("tol_rel_grad"))->value();
          bfgs._conv_opts.tolAbsX = dynamic_cast<gm::real_argument*>(
                         algo->arg("lbfgs")->arg("tol_param"))->value();
          bfgs._conv_opts.maxIts = num_iterations;

          return_code = do_bfgs_optimize(model,bfgs, base_rng,
                                         lp, cont_vector, disc_vector,
<<<<<<< HEAD
                                         output_stream, &std::cout,
                                         save_iterations, refresh);
=======
                                         output_stream, &std::cout, 
                                         save_iterations, refresh,
                                         callback);
>>>>>>> 8736fe27
        } else {
          return_code = stan::gm::error_codes::CONFIG;
        }

        if (output_stream) {
          write_iteration(*output_stream, model, base_rng,
                          lp, cont_vector, disc_vector);
          output_stream->close();
          delete output_stream;
        }
        return return_code;
      }

      //////////////////////////////////////////////////
      //              Sampling Algorithms             //
      //////////////////////////////////////////////////

      if (parser.arg("method")->arg("sample")) {

        // Check timing
        clock_t start_check = clock();

        double init_log_prob;
        Eigen::VectorXd init_grad = Eigen::VectorXd::Zero(model.num_params_r());

        stan::model::gradient(model, cont_params, init_log_prob, init_grad, &std::cout);

        clock_t end_check = clock();
        double deltaT = (double)(end_check - start_check) / CLOCKS_PER_SEC;

        std::cout << std::endl;
        std::cout << "Gradient evaluation took " << deltaT << " seconds" << std::endl;
        std::cout << "1000 transitions using 10 leapfrog steps per transition would take "
                  << 1e4 * deltaT << " seconds." << std::endl;
        std::cout << "Adjust your expectations accordingly!" << std::endl << std::endl;
        std::cout << std::endl;

        stan::common::recorder::csv sample_recorder(output_stream, "# ");
        stan::common::recorder::csv diagnostic_recorder(diagnostic_stream, "# ");
        stan::common::recorder::messages message_recorder(&std::cout, "# ");

        stan::io::mcmc_writer<Model,
                              stan::common::recorder::csv, stan::common::recorder::csv,
                              stan::common::recorder::messages>
          writer(sample_recorder, diagnostic_recorder, message_recorder, &std::cout);

        // Sampling parameters
        int num_warmup = dynamic_cast<stan::gm::int_argument*>(
                          parser.arg("method")->arg("sample")->arg("num_warmup"))->value();

        int num_samples = dynamic_cast<stan::gm::int_argument*>(
                          parser.arg("method")->arg("sample")->arg("num_samples"))->value();

        int num_thin = dynamic_cast<stan::gm::int_argument*>(
                       parser.arg("method")->arg("sample")->arg("thin"))->value();

        bool save_warmup = dynamic_cast<stan::gm::bool_argument*>(
                           parser.arg("method")->arg("sample")->arg("save_warmup"))->value();

        stan::mcmc::sample s(cont_params, 0, 0);

        double warmDeltaT;
        double sampleDeltaT;

        // Sampler
        stan::mcmc::base_mcmc* sampler_ptr = 0;

        stan::gm::list_argument* algo = dynamic_cast<stan::gm::list_argument*>
                              (parser.arg("method")->arg("sample")->arg("algorithm"));

        stan::gm::categorical_argument* adapt = dynamic_cast<stan::gm::categorical_argument*>(
                                      parser.arg("method")->arg("sample")->arg("adapt"));
        bool adapt_engaged = dynamic_cast<stan::gm::bool_argument*>(adapt->arg("engaged"))->value();

        if (model.num_params_r() == 0 && algo->value() != "fixed_param") {
          std::cout
            << "Must use algorithm=fixed_param for model that has no parameters."
            << std::endl;
          return -1;
        }

        if (algo->value() == "fixed_param") {

          sampler_ptr = new stan::mcmc::fixed_param_sampler();

          adapt_engaged = false;

          if (num_warmup != 0) {
            std::cout << "Warning: warmup will be skipped for the fixed parameter sampler!" << std::endl;
            num_warmup = 0;
          }

        } else if (algo->value() == "rwm") {

          std::cout << algo->arg("rwm")->description() << std::endl;
          return 0;

        } else if (algo->value() == "hmc") {

          int engine_index = 0;
          stan::gm::list_argument* engine
            = dynamic_cast<stan::gm::list_argument*>(algo->arg("hmc")->arg("engine"));
          if (engine->value() == "static") {
            engine_index = 0;
          } else if (engine->value() == "nuts") {
            engine_index = 1;
          }

          int metric_index = 0;
          stan::gm::list_argument* metric
            = dynamic_cast<stan::gm::list_argument*>(algo->arg("hmc")->arg("metric"));
          if (metric->value() == "unit_e") {
            metric_index = 0;
          } else if (metric->value() == "diag_e") {
            metric_index = 1;
          } else if (metric->value() == "dense_e") {
            metric_index = 2;
          }

          int sampler_select = engine_index
            + 10 * metric_index
            + 100 * static_cast<int>(adapt_engaged);

          switch (sampler_select) {

            case 0: {
              typedef stan::mcmc::unit_e_static_hmc<Model, rng_t> sampler;
              sampler_ptr = new sampler(model, base_rng, &std::cout, &std::cout);
              if (!init_static_hmc<sampler>(sampler_ptr, algo)) return 0;
              break;
            }

            case 1: {
              typedef stan::mcmc::unit_e_nuts<Model, rng_t> sampler;
              sampler_ptr = new sampler(model, base_rng, &std::cout, &std::cout);
              if (!init_nuts<sampler>(sampler_ptr, algo)) return 0;
              break;
            }

            case 10: {
              typedef stan::mcmc::diag_e_static_hmc<Model, rng_t> sampler;
              sampler_ptr = new sampler(model, base_rng, &std::cout, &std::cout);
              if (!init_static_hmc<sampler>(sampler_ptr, algo)) return 0;
              break;
            }

            case 11: {
              typedef stan::mcmc::diag_e_nuts<Model, rng_t> sampler;
              sampler_ptr = new sampler(model, base_rng, &std::cout, &std::cout);
              if (!init_nuts<sampler>(sampler_ptr, algo)) return 0;
              break;
            }

            case 20: {
              typedef stan::mcmc::dense_e_static_hmc<Model, rng_t> sampler;
              sampler_ptr = new sampler(model, base_rng, &std::cout, &std::cout);
              if (!init_static_hmc<sampler>(sampler_ptr, algo)) return 0;
              break;
            }

            case 21: {
              typedef stan::mcmc::dense_e_nuts<Model, rng_t> sampler;
              sampler_ptr = new sampler(model, base_rng, &std::cout, &std::cout);
              if (!init_nuts<sampler>(sampler_ptr, algo)) return 0;
              break;
            }

            case 100: {
              typedef stan::mcmc::adapt_unit_e_static_hmc<Model, rng_t> sampler;
              sampler_ptr = new sampler(model, base_rng, &std::cout, &std::cout);
              if (!init_static_hmc<sampler>(sampler_ptr, algo)) return 0;
              if (!init_adapt<sampler>(sampler_ptr, adapt, cont_params)) return 0;
              break;
            }

            case 101: {
              typedef stan::mcmc::adapt_unit_e_nuts<Model, rng_t> sampler;
              sampler_ptr = new sampler(model, base_rng, &std::cout, &std::cout);
              if (!init_nuts<sampler>(sampler_ptr, algo)) return 0;
              if (!init_adapt<sampler>(sampler_ptr, adapt, cont_params)) return 0;
              break;
            }

            case 110: {
              typedef stan::mcmc::adapt_diag_e_static_hmc<Model, rng_t> sampler;
              sampler_ptr = new sampler(model, base_rng, &std::cout, &std::cout);
              if (!init_static_hmc<sampler>(sampler_ptr, algo)) return 0;
              if (!init_windowed_adapt<sampler>(sampler_ptr, adapt, num_warmup, cont_params))
                return 0;
              break;
            }

            case 111: {
              typedef stan::mcmc::adapt_diag_e_nuts<Model, rng_t> sampler;
              sampler_ptr = new sampler(model, base_rng, &std::cout, &std::cout);
              if (!init_nuts<sampler>(sampler_ptr, algo)) return 0;
              if (!init_windowed_adapt<sampler>(sampler_ptr, adapt, num_warmup, cont_params))
                return 0;
              break;
            }

            case 120: {
              typedef stan::mcmc::adapt_dense_e_static_hmc<Model, rng_t> sampler;
              sampler_ptr = new sampler(model, base_rng, &std::cout, &std::cout);
              if (!init_static_hmc<sampler>(sampler_ptr, algo)) return 0;
              if (!init_windowed_adapt<sampler>(sampler_ptr, adapt, num_warmup, cont_params))
                return 0;
              break;
            }

            case 121: {
              typedef stan::mcmc::adapt_dense_e_nuts<Model, rng_t> sampler;
              sampler_ptr = new sampler(model, base_rng, &std::cout, &std::cout);
              if (!init_nuts<sampler>(sampler_ptr, algo)) return 0;
              if (!init_windowed_adapt<sampler>(sampler_ptr, adapt, num_warmup, cont_params))
                return 0;
              break;
            }

            default:
              std::cout << "No sampler matching HMC specification!" << std::endl;
              return 0;
          }

        }

        // Headers
        writer.write_sample_names(s, sampler_ptr, model);
        writer.write_diagnostic_names(s, sampler_ptr, model);

        std::string prefix = "";
        std::string suffix = "\n";
        NoOpFunctor startTransitionCallback;

        // Warm-Up
        clock_t start = clock();

        warmup<Model, rng_t>(sampler_ptr, num_warmup, num_samples, num_thin,
                             refresh, save_warmup,
                             writer,
                             s, model, base_rng,
                             prefix, suffix, std::cout,
                             startTransitionCallback);

        clock_t end = clock();
        warmDeltaT = (double)(end - start) / CLOCKS_PER_SEC;

        if (adapt_engaged) {
          dynamic_cast<mcmc::base_adapter*>(sampler_ptr)->disengage_adaptation();
          writer.write_adapt_finish(sampler_ptr);
        }

        // Sampling
        start = clock();

        sample<Model, rng_t>(sampler_ptr, num_warmup, num_samples, num_thin,
                             refresh, true,
                             writer,
                             s, model, base_rng,
                             prefix, suffix, std::cout,
                             startTransitionCallback);

        end = clock();
        sampleDeltaT = (double)(end - start) / CLOCKS_PER_SEC;

        writer.write_timing(warmDeltaT, sampleDeltaT);

        if (sampler_ptr) delete sampler_ptr;

      }

      //////////////////////////////////////////////////
      //            Variational Algorithms            //
      //////////////////////////////////////////////////

      if (parser.arg("method")->arg("vb")) {

        double elbo = 0.0;

        if (output_stream) {
          std::vector<std::string> names;
          names.push_back("lp");
          names.push_back("ELBO");
          model.constrained_param_names(names,true,true);

          (*output_stream) << names.at(0);
          for (size_t i = 1; i < names.size(); ++i) {
            (*output_stream) << "," << names.at(i);
          }
          (*output_stream) << std::endl;
          (*output_stream) << 0 << "," ;
        }


        stan::vb::bbvb<Model, rng_t> cmd_vb(model, cont_params, elbo, base_rng,
                                            &std::cout, &std::cout);
        cmd_vb.test();

        // cont_params = cmd_vb.cont_params_;
        // elbo = cmd_vb.elbo_;

        std::vector<double> cont_vector(cont_params.size());
        for (int i = 0; i < cont_params.size(); ++i)
          cont_vector.at(i) = cont_params(i);
        std::vector<int> disc_vector;

        if (output_stream) {
          write_iteration(*output_stream, model, base_rng,
                          elbo, cont_vector, disc_vector);
        }

      }

      if (output_stream) {
        output_stream->close();
        delete output_stream;
      }

      if (diagnostic_stream) {
        diagnostic_stream->close();
        delete diagnostic_stream;
      }

      for (size_t i = 0; i < valid_arguments.size(); ++i)
        delete valid_arguments.at(i);

      return 0;

    }

  } // namespace common

} // namespace stan

#endif<|MERGE_RESOLUTION|>--- conflicted
+++ resolved
@@ -454,14 +454,9 @@
 
           return_code = do_bfgs_optimize(model,bfgs, base_rng,
                                          lp, cont_vector, disc_vector,
-<<<<<<< HEAD
                                          output_stream, &std::cout,
-                                         save_iterations, refresh);
-=======
-                                         output_stream, &std::cout, 
                                          save_iterations, refresh,
                                          callback);
->>>>>>> 8736fe27
         } else if (algo->value() == "lbfgs") {
           NoOpFunctor callback;
           typedef stan::optimization::BFGSLineSearch<Model,stan::optimization::LBFGSUpdate<> > Optimizer;
@@ -485,14 +480,9 @@
 
           return_code = do_bfgs_optimize(model,bfgs, base_rng,
                                          lp, cont_vector, disc_vector,
-<<<<<<< HEAD
                                          output_stream, &std::cout,
-                                         save_iterations, refresh);
-=======
-                                         output_stream, &std::cout, 
                                          save_iterations, refresh,
                                          callback);
->>>>>>> 8736fe27
         } else {
           return_code = stan::gm::error_codes::CONFIG;
         }
