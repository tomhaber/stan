--- conflicted
+++ resolved
@@ -295,15 +295,10 @@
                 Model& model,
                 RNG& base_rng) {
       
-<<<<<<< HEAD
-      run_markov_chain<Sampler, Model, RNG>(sampler, num_iterations, num_thin, 
-                                            refresh, save, true, writer,
-=======
       run_markov_chain<Sampler, Model, RNG>(sampler, num_warmup, 0, num_warmup + num_samples, num_thin,
                                             refresh, save, true,
                                             sample_file_stream,
                                             debug_file_stream,
->>>>>>> 2e763302
                                             init_s, model, base_rng);
       
     }
@@ -320,15 +315,10 @@
                 Model& model,
                 RNG& base_rng) {
       
-<<<<<<< HEAD
-      run_markov_chain<Sampler, Model, RNG>(sampler, num_iterations, num_thin, 
-                                            refresh, save, false, writer,
-=======
       run_markov_chain<Sampler, Model, RNG>(sampler, num_samples, num_warmup, num_warmup + num_samples, num_thin,
                                             refresh, save, false,
                                             sample_file_stream,
                                             debug_file_stream,
->>>>>>> 2e763302
                                             init_s, model, base_rng);
       
     }
@@ -961,26 +951,18 @@
         stan::mcmc::sample s(cont_params, disc_params, 0, 0);
         
         typedef stan::mcmc::adapt_diag_e_nuts<Model, rng_t> a_dm_nuts;
-<<<<<<< HEAD
+
         a_dm_nuts sampler(model, base_rng);
+        sampler.seed(cont_params, disc_params);
         
         if (!append_samples)
           writer.print_sample_names(s, sampler, model);
-          writer.print_diagnostic_names(s, sampler);
-=======
-        a_dm_nuts sampler(model, base_rng, num_warmup);
-        sampler.seed(cont_params, disc_params);
-        
-        if (!append_samples) {
-          sample_stream << "lp__,";
-          sampler.write_sampler_param_names(sample_stream);
-          model.write_csv_header(sample_stream);          
-        }
->>>>>>> 2e763302
+          writer.print_diagnostic_names(s, sampler);         
+        }
         
         // Warm-Up
         if (epsilon <= 0) sampler.init_stepsize();
-        else             sampler.set_nominal_stepsize(epsilon);
+        else              sampler.set_nominal_stepsize(epsilon);
         
         sampler.set_stepsize_jitter(epsilon_pm);
         
@@ -993,14 +975,9 @@
         
         clock_t start = clock();
         
-<<<<<<< HEAD
-        warmup<a_dm_nuts, Model, rng_t>(sampler, num_warmup, num_thin, 
-                                        refresh, save_warmup, writer,
-=======
         warmup<a_dm_nuts, Model, rng_t>(sampler, num_warmup, num_iterations - num_warmup, num_thin, 
                                         refresh, save_warmup, 
                                         sample_stream, diagnostic_stream,
->>>>>>> 2e763302
                                         s, model, base_rng); 
         
         clock_t end = clock();
@@ -1012,14 +989,9 @@
         // Sampling
         start = clock();
         
-<<<<<<< HEAD
-        sample<a_dm_nuts, Model, rng_t>(sampler, num_iterations - num_warmup, num_thin, 
-                                        refresh, true, writer,
-=======
         sample<a_dm_nuts, Model, rng_t>(sampler, num_warmup, num_iterations - num_warmup, num_thin,
                                         refresh, true, 
-                                        sample_stream, diagnostic_stream, 
->>>>>>> 2e763302
+                                        sample_stream, diagnostic_stream,
                                         s, model, base_rng);
         
         end = clock();
