#ifndef __STAN__GM__AST_DEF_HPP__
#define __STAN__GM__AST_DEF_HPP__

#include <boost/variant/apply_visitor.hpp>
#include <boost/variant/recursive_variant.hpp>

#include <cstddef>
#include <limits>
#include <climits>
#include <iostream>
#include <map>
#include <stdexcept>
#include <string>
#include <utility>
#include <vector>

#include <stan/gm/ast.hpp>

namespace stan {

  namespace gm {

    std::ostream& write_base_expr_type(std::ostream& o, base_expr_type type) {
      switch (type) {
      case INT_T :
        o << "int";
        break;
      case DOUBLE_T :
        o << "real";
        break;
      case VECTOR_T :
        o << "vector";
        break;
      case ROW_VECTOR_T :
        o << "row vector";
        break;
      case MATRIX_T :
        o << "matrix";
        break;
      case ILL_FORMED_T :
        o << "ill formed";
        break;
      default:
        o << "UNKNOWN";
      }
      return o;
    }

    // expr_type ctors and methods
    expr_type::expr_type() 
      : base_type_(ILL_FORMED_T),
        num_dims_(0) { 
    }
    expr_type::expr_type(const base_expr_type base_type) 
      : base_type_(base_type),
        num_dims_(0) {
    }
    expr_type::expr_type(const base_expr_type base_type,
                         size_t num_dims) 
      : base_type_(base_type),
        num_dims_(num_dims) {
    }
    bool expr_type::operator==(const expr_type& et) const {
      return base_type_ == et.base_type_
        && num_dims_ == et.num_dims_;
    }
    bool expr_type::operator!=(const expr_type& et) const {
        return !(*this == et);
    }
    bool expr_type::is_primitive() const {
      return is_primitive_int() 
        || is_primitive_double();
    }
    bool expr_type::is_primitive_int() const {
      return base_type_ == INT_T
        && num_dims_ == 0U;
    }
    bool expr_type::is_primitive_double() const {
      return base_type_ == DOUBLE_T
        && num_dims_ == 0U;
    }
    bool expr_type::is_ill_formed() const {
      return base_type_ == ILL_FORMED_T;
    }
    base_expr_type expr_type::type() const {
      return base_type_;
    }
    size_t expr_type::num_dims() const {
      return num_dims_;
    }

    std::ostream& operator<<(std::ostream& o, const expr_type& et) {
      write_base_expr_type(o,et.type());
      if (et.num_dims() > 0) 
        o << '[' << et.num_dims() << ']';
      return o;
    }

    expr_type promote_primitive(const expr_type& et) {
      if (!et.is_primitive())
        return expr_type();
      return et;
    }

    expr_type promote_primitive(const expr_type& et1,
                                const expr_type& et2) {
      if (!et1.is_primitive() || !et2.is_primitive())
        return expr_type();
      return et1.type() == DOUBLE_T ? et1 : et2;
    }

    function_signatures& function_signatures::instance() {
      // FIXME:  for threaded models, requires double-check lock
      if (!sigs_)
        sigs_ = new function_signatures;
      return *sigs_;
    }
    void function_signatures::add(const std::string& name,
                                   const expr_type& result_type,
                                   const std::vector<expr_type>& arg_types) {
      sigs_map_[name].push_back(function_signature_t(result_type,arg_types));

    }
    void function_signatures::add(const std::string& name,
                                  const expr_type& result_type) {
      std::vector<expr_type> arg_types;
      add(name,result_type,arg_types);
    }
    void function_signatures::add(const std::string& name,
                                  const expr_type& result_type,
                                  const expr_type& arg_type) {
      std::vector<expr_type> arg_types;
      arg_types.push_back(arg_type);
      add(name,result_type,arg_types);
    }
    void function_signatures::add(const std::string& name,
                                  const expr_type& result_type,
                                  const expr_type& arg_type1,
                                  const expr_type& arg_type2) {
      std::vector<expr_type> arg_types;
      arg_types.push_back(arg_type1);
      arg_types.push_back(arg_type2);
      add(name,result_type,arg_types);
    }
    void function_signatures::add(const std::string& name,
                                  const expr_type& result_type,
                                  const expr_type& arg_type1,
                                  const expr_type& arg_type2,
                                  const expr_type& arg_type3) {
      std::vector<expr_type> arg_types;
      arg_types.push_back(arg_type1);
      arg_types.push_back(arg_type2);
      arg_types.push_back(arg_type3);
      add(name,result_type,arg_types);
    }
    void function_signatures::add(const std::string& name,
                                  const expr_type& result_type,
                                  const expr_type& arg_type1,
                                  const expr_type& arg_type2,
                                  const expr_type& arg_type3,
                                  const expr_type& arg_type4) {
      std::vector<expr_type> arg_types;
      arg_types.push_back(arg_type1);
      arg_types.push_back(arg_type2);
      arg_types.push_back(arg_type3);
      arg_types.push_back(arg_type4);
      add(name,result_type,arg_types);
    }
    void function_signatures::add(const std::string& name,
                                  const expr_type& result_type,
                                  const expr_type& arg_type1,
                                  const expr_type& arg_type2,
                                  const expr_type& arg_type3,
                                  const expr_type& arg_type4,
                                  const expr_type& arg_type5) {
      std::vector<expr_type> arg_types;
      arg_types.push_back(arg_type1);
      arg_types.push_back(arg_type2);
      arg_types.push_back(arg_type3);
      arg_types.push_back(arg_type4);
      arg_types.push_back(arg_type5);
      add(name,result_type,arg_types);
    }
    void function_signatures::add(const std::string& name,
                                  const expr_type& result_type,
                                  const expr_type& arg_type1,
                                  const expr_type& arg_type2,
                                  const expr_type& arg_type3,
                                  const expr_type& arg_type4,
                                  const expr_type& arg_type5,
                                  const expr_type& arg_type6) {
      std::vector<expr_type> arg_types;
      arg_types.push_back(arg_type1);
      arg_types.push_back(arg_type2);
      arg_types.push_back(arg_type3);
      arg_types.push_back(arg_type4);
      arg_types.push_back(arg_type5);
      arg_types.push_back(arg_type6);
      add(name,result_type,arg_types);
    }
    void function_signatures::add(const std::string& name,
                                  const expr_type& result_type,
                                  const expr_type& arg_type1,
                                  const expr_type& arg_type2,
                                  const expr_type& arg_type3,
                                  const expr_type& arg_type4,
                                  const expr_type& arg_type5,
                                  const expr_type& arg_type6,
                                  const expr_type& arg_type7) {
      std::vector<expr_type> arg_types;
      arg_types.push_back(arg_type1);
      arg_types.push_back(arg_type2);
      arg_types.push_back(arg_type3);
      arg_types.push_back(arg_type4);
      arg_types.push_back(arg_type5);
      arg_types.push_back(arg_type6);
      arg_types.push_back(arg_type7);
      add(name,result_type,arg_types);
    }
    void function_signatures::add_nullary(const::std::string& name) {
      add(name,DOUBLE_T);
    }
    void function_signatures::add_unary(const::std::string& name) {
      add(name,DOUBLE_T,DOUBLE_T);
    }
    void function_signatures::add_binary(const::std::string& name) {
      add(name,DOUBLE_T,DOUBLE_T,DOUBLE_T);
    }
    void function_signatures::add_ternary(const::std::string& name) {
      add(name,DOUBLE_T,DOUBLE_T,DOUBLE_T,DOUBLE_T);
    }
    void function_signatures::add_quaternary(const::std::string& name) {
      add(name,DOUBLE_T,DOUBLE_T,DOUBLE_T,DOUBLE_T,DOUBLE_T);
    }
    int function_signatures::num_promotions(
                            const std::vector<expr_type>& call_args,
                            const std::vector<expr_type>& sig_args) {
      if (call_args.size() != sig_args.size()) {
        return -1; // failure
      }
      int num_promotions = 0;
      for (size_t i = 0; i < call_args.size(); ++i) {
        if (call_args[i] == sig_args[i]) {
          continue;
        } else if (call_args[i].is_primitive_int()
                   && sig_args[i].is_primitive_double()) {
          ++num_promotions;
        } else {
          return -1; // failed match
        } 
      }
      return num_promotions;
    }
    expr_type function_signatures::get_result_type(
                                         const std::string& name,
                                         const std::vector<expr_type>& args,
                                         std::ostream& error_msgs) {
      std::vector<function_signature_t> signatures = sigs_map_[name];
      size_t match_index = 0; 
      size_t min_promotions = std::numeric_limits<size_t>::max(); 
      size_t num_matches = 0;

      for (size_t i = 0; i < signatures.size(); ++i) {
        int promotions = num_promotions(args,signatures[i].second);
        if (promotions < 0) continue; // no match
        size_t promotions_ui = static_cast<size_t>(promotions);
        if (promotions_ui < min_promotions) {
          min_promotions = promotions_ui;
          match_index = i;
          num_matches = 1;
        } else if (promotions_ui == min_promotions) {
          ++num_matches;
        }
      }

      if (num_matches == 1) {
        return signatures[match_index].first;
      } else if (num_matches == 0) {
        error_msgs << "no matches for function name=\"" << name << "\"" 
                   << std::endl;
      } else {
        error_msgs << num_matches << " matches with " 
                   << min_promotions << " integer promotions "
                   << "for function name=\"" << name << "\"" << std::endl;
      }
      for (size_t i = 0; i < args.size(); ++i)
        error_msgs << "    arg " << i << " type=" << args[i] << std::endl;

      error_msgs << "available function signatures for "
                 << name << ":" << std::endl;
      for (size_t i = 0; i < signatures.size(); ++i) {
        error_msgs << i << ".  " << name << "(";
        for (size_t j = 0; j < signatures[i].second.size(); ++j) {
          if (j > 0) error_msgs << ", ";
          error_msgs << signatures[i].second[j];
        }
        error_msgs << ") : " << signatures[i].first << std::endl;
      }
      return expr_type(); // ill-formed dummy
    }
    function_signatures::function_signatures() { 
#include <stan/gm/function_signatures.h>
    }
    function_signatures* function_signatures::sigs_ = 0;



    statements::statements() {  }
    statements::statements(const std::vector<var_decl>& local_decl,
                           const std::vector<statement>& stmts)
      : local_decl_(local_decl),
        statements_(stmts) {
    }

    expr_type expression_type_vis::operator()(const nil& /*e*/) const {
      return expr_type();
    }
    // template <typename T>
    // expr_type expression_type_vis::operator()(const T& e) const {
    //   return e.type_;
    // }
    expr_type expression_type_vis::operator()(const int_literal& e) const {
      return e.type_;
    }
    expr_type expression_type_vis::operator()(const double_literal& e) const {
      return e.type_;
    }
    expr_type expression_type_vis::operator()(const array_literal& e) const {
      return e.type_;
    }
    expr_type expression_type_vis::operator()(const variable& e) const {
      return e.type_;
    }
    expr_type expression_type_vis::operator()(const fun& e) const {
      return e.type_;
    }
    expr_type expression_type_vis::operator()(const index_op& e) const {
      return e.type_;
    }
    expr_type expression_type_vis::operator()(const binary_op& e) const {
      return e.type_;
    }
    expr_type expression_type_vis::operator()(const unary_op& e) const {
      return e.type_;
    }

    expression::expression()
      : expr_(nil()) {
    }
    expression::expression(const expression& e) 
      : expr_(e.expr_) {
    }
    expr_type expression::expression_type() const {
      expression_type_vis vis;
      return boost::apply_visitor(vis,expr_);
    }
    // template <typename Expr>
    // expression::expression(const Expr& expr) : expr_(expr) {  }

    expression::expression(const expression_t& expr) : expr_(expr) { }
    expression::expression(const nil& expr) : expr_(expr) { }
    expression::expression(const int_literal& expr) : expr_(expr) { }
    expression::expression(const double_literal& expr) : expr_(expr) { }
    expression::expression(const array_literal& expr) : expr_(expr) { }
    expression::expression(const variable& expr) : expr_(expr) { }
    expression::expression(const fun& expr) : expr_(expr) { }
    expression::expression(const index_op& expr) : expr_(expr) { }
    expression::expression(const binary_op& expr) : expr_(expr) { }
    expression::expression(const unary_op& expr) : expr_(expr) { }

    printable::printable() : printable_("") { }
    printable::printable(const expression& expr) : printable_(expr) { }
    printable::printable(const std::string& msg) : printable_(msg) { }
    printable::printable(const printable_t& printable) 
      : printable_(printable) { }
    printable::printable(const printable& printable)
      : printable_(printable.printable_) { }

    contains_var::contains_var(const variable_map& var_map) 
      : var_map_(var_map) {
    }
    bool contains_var::operator()(const nil& e) const {
      return false;
    }
    bool contains_var::operator()(const int_literal& e) const {
      return false;
    }
    bool contains_var::operator()(const double_literal& e) const {
      return false;
    }
    bool contains_var::operator()(const array_literal& e) const {
      for (size_t i = 0; i < e.args_.size(); ++i)
        if (boost::apply_visitor(*this,e.args_[i].expr_))
          return true;
      return false;
    }
    bool contains_var::operator()(const variable& e) const {
      var_origin vo = var_map_.get_origin(e.name_);
      return ( vo == parameter_origin
               || vo == transformed_parameter_origin
               || vo == local_origin );
    }
    bool contains_var::operator()(const fun& e) const {
      for (size_t i = 0; i < e.args_.size(); ++i)
        if (boost::apply_visitor(*this,e.args_[i].expr_))
          return true;
      return false;
    }
    bool contains_var::operator()(const index_op& e) const {
      return boost::apply_visitor(*this,e.expr_.expr_);
    }
    bool contains_var::operator()(const binary_op& e) const {
      return boost::apply_visitor(*this,e.left.expr_)
        || boost::apply_visitor(*this,e.right.expr_);
    }
    bool contains_var::operator()(const unary_op& e) const {
        return boost::apply_visitor(*this,e.subject.expr_);
    }

    bool has_var(const expression& e,
                           const variable_map& var_map) {
      contains_var vis(var_map);
      return boost::apply_visitor(vis,e.expr_);
    }


    contains_nonparam_var::contains_nonparam_var(const variable_map& var_map) 
      : var_map_(var_map) {
    }
    bool contains_nonparam_var::operator()(const nil& e) const {
      return false;
    }
    bool contains_nonparam_var::operator()(const int_literal& e) const {
      return false;
    }
    bool contains_nonparam_var::operator()(const double_literal& e) const {
      return false;
    }
    bool contains_nonparam_var::operator()(const array_literal& e) const {
      for (size_t i = 0; i < e.args_.size(); ++i)
        if (boost::apply_visitor(*this,e.args_[i].expr_))
          return true;
      return false;
    }
    bool contains_nonparam_var::operator()(const variable& e) const {
      var_origin vo = var_map_.get_origin(e.name_);
      return ( vo == transformed_parameter_origin
               || vo == local_origin );
    }
    bool contains_nonparam_var::operator()(const fun& e) const {
      for (size_t i = 0; i < e.args_.size(); ++i)
        if (boost::apply_visitor(*this,e.args_[i].expr_))
          return true;
      return false;
    }
    bool contains_nonparam_var::operator()(const index_op& e) const {
      return boost::apply_visitor(*this,e.expr_.expr_);
    }
    bool contains_nonparam_var::operator()(const binary_op& e) const {
      return has_var(e,var_map_);
    }
    bool contains_nonparam_var::operator()(const unary_op& e) const {
      return has_var(e,var_map_);
    }

    bool has_non_param_var(const expression& e,
                           const variable_map& var_map) {
      contains_nonparam_var vis(var_map);
      return boost::apply_visitor(vis,e.expr_);
    }

    bool is_nil_op::operator()(const nil& /*x*/) const { return true; }
    bool is_nil_op::operator()(const int_literal& /*x*/) const { return false; }
    bool is_nil_op::operator()(const double_literal& /* x */) const { return false; }
    bool is_nil_op::operator()(const array_literal& /* x */) const { return false; }
    bool is_nil_op::operator()(const variable& /* x */) const { return false; }
    bool is_nil_op::operator()(const fun& /* x */) const { return false; }
    bool is_nil_op::operator()(const index_op& /* x */) const { return false; }
    bool is_nil_op::operator()(const binary_op& /* x */) const { return false; }
    bool is_nil_op::operator()(const unary_op& /* x */) const { return false; }
      
    // template <typename T>
    // bool is_nil_op::operator()(const T& /* x */) const { return false; }

    bool is_nil(const expression& e) {
      is_nil_op ino;
      return boost::apply_visitor(ino,e.expr_);
    }

    variable_dims::variable_dims() { } // req for FUSION_ADAPT
    variable_dims::variable_dims(std::string const& name,
                                 std::vector<expression> const& dims) 
      : name_(name),
        dims_(dims) {
    }


    int_literal::int_literal()
      : type_(INT_T) { 
    }
    int_literal::int_literal(int val) 
      : val_(val), 
        type_(INT_T) { 
    }
    int_literal::int_literal(const int_literal& il) 
      : val_(il.val_),
        type_(il.type_) {
    }
    int_literal& int_literal::operator=(const int_literal& il) {
      val_ = il.val_;
      type_ = il.type_;
      return *this;
    }


    double_literal::double_literal() 
      : type_(DOUBLE_T,0U) { 
    }
    double_literal::double_literal(double val)
      : val_(val),
        type_(DOUBLE_T,0U) {
    }
    double_literal& double_literal::operator=(const double_literal& dl) {
      val_ = dl.val_;
      type_ = dl.type_;
      return *this;
    }


    array_literal::array_literal() 
      : args_(),
        type_(DOUBLE_T,1U) {
    }
    array_literal::array_literal(const std::vector<expression>& args) 
      : args_(args),
        type_() { // ill-formed w/o help
    }
    array_literal& array_literal::operator=(const array_literal& al) {
      args_ = al.args_;
      type_ = al.type_;
      return *this;
    }

    variable::variable() { }
    variable::variable(std::string name) : name_(name) { }
    void variable::set_type(const base_expr_type& base_type, 
                            size_t num_dims) {
      type_ = expr_type(base_type, num_dims);
    }


    fun::fun() { }
    fun::fun(std::string const& name,
             std::vector<expression> const& args) 
      : name_(name),
        args_(args) {
      infer_type();
    }
    void fun::infer_type() {
      // FIXME: remove this useless function and any calls to it
    }


    size_t total_dims(const std::vector<std::vector<expression> >& dimss) {
      size_t total = 0U;
      for (size_t i = 0; i < dimss.size(); ++i)
        total += dimss[i].size();
      return total;
    }


    expr_type infer_type_indexing(const base_expr_type& expr_base_type,
                                  size_t num_expr_dims,
                                  size_t num_index_dims) {
      if (num_index_dims <= num_expr_dims)
        return expr_type(expr_base_type,num_expr_dims - num_index_dims);
      if (num_index_dims == (num_expr_dims + 1)) {
        if (expr_base_type == VECTOR_T || expr_base_type == ROW_VECTOR_T)
          return expr_type(DOUBLE_T,0U);
        if (expr_base_type == MATRIX_T)
          return expr_type(ROW_VECTOR_T,0U);
      }
      if (num_index_dims == (num_expr_dims + 2))
        if (expr_base_type == MATRIX_T)
          return expr_type(DOUBLE_T,0U);
      
      // error condition, result expr_type has is_ill_formed() = true
      return expr_type();
    }

    expr_type infer_type_indexing(const expression& expr,
                                  size_t num_index_dims) {
      return infer_type_indexing(expr.expression_type().base_type_,
                                 expr.expression_type().num_dims(),
                                 num_index_dims);
    }


    index_op::index_op() { }
    index_op::index_op(const expression& expr,
                       const std::vector<std::vector<expression> >& dimss) 
      : expr_(expr),
        dimss_(dimss) {
      infer_type();
    }
    void index_op::infer_type() {
      type_ = infer_type_indexing(expr_,total_dims(dimss_));
    }

    binary_op::binary_op() { }
    binary_op::binary_op(const expression& left,
                         const std::string& op,
                         const expression& right)
      : op(op), 
        left(left), 
        right(right),
        type_(promote_primitive(left.expression_type(),
                                  right.expression_type())) {
    }


    unary_op::unary_op(char op,
                       expression const& subject)
      : op(op), 
        subject(subject),
        type_(promote_primitive(subject.expression_type())) {
    }


    range::range() { } 
    range::range(expression const& low,
                 expression const& high)
      : low_(low),
        high_(high) {
    }
    bool range::has_low() const {
      return !is_nil(low_.expr_);
    }
    bool range::has_high() const {
      return !is_nil(high_.expr_);
    }

    void print_var_origin(std::ostream& o, const var_origin& vo) {
      if (vo == model_name_origin)
        o << "model name";
      else if (vo == data_origin)
        o << "data";
      else if (vo == transformed_data_origin)
        o << "transformed data";
      else if (vo == parameter_origin) 
        o << "parameter";
      else if (vo == transformed_parameter_origin)
        o << "transformed parameter";
      else if (vo == derived_origin)
        o << "generated quantities";
      else if (vo == local_origin)
        o << "local";
      else 
        o << "UNKNOWN ORIGIN";
    }


    base_var_decl::base_var_decl() { }
    base_var_decl::base_var_decl(const base_expr_type& base_type) 
      : base_type_(base_type) {
    }
    base_var_decl::base_var_decl(const std::string& name,
                                 const std::vector<expression>& dims,
                                 const base_expr_type& base_type)
      : name_(name),
          dims_(dims),
        base_type_(base_type) {
    }

    bool variable_map::exists(const std::string& name) const {
      return map_.find(name) != map_.end();
    }
    base_var_decl variable_map::get(const std::string& name) const {
      if (!exists(name)) 
        throw std::invalid_argument("variable does not exist"); 
      return map_.find(name)->second.first;
    }
    base_expr_type variable_map::get_base_type(const std::string& name) const {
      return get(name).base_type_;
    }
    size_t variable_map::get_num_dims(const std::string& name) const {
      return get(name).dims_.size();
    }
    var_origin variable_map::get_origin(const std::string& name) const {
      if (!exists(name))
        throw std::invalid_argument("variable does not exist");
      return map_.find(name)->second.second;
    }
    void variable_map::add(const std::string& name,
                           const base_var_decl& base_decl,
                           const var_origin& vo) {
      map_[name] = range_t(base_decl,vo);
    }
    void variable_map::remove(const std::string& name) {
      map_.erase(name);
    }

    int_var_decl::int_var_decl() 
      : base_var_decl(INT_T) 
    { }

    int_var_decl::int_var_decl(range const& range,
                               std::string const& name,
                               std::vector<expression> const& dims) 
      : base_var_decl(name,dims,INT_T),
        range_(range)
    { }
    


    double_var_decl::double_var_decl() 
      : base_var_decl(DOUBLE_T) 
    { }

    double_var_decl::double_var_decl(range const& range,
                                     std::string const& name,
                                     std::vector<expression> const& dims)
      : base_var_decl(name,dims,DOUBLE_T),
        range_(range) 
    { }

    unit_vector_var_decl::unit_vector_var_decl() 
      : base_var_decl(VECTOR_T) 
    { }

    unit_vector_var_decl::unit_vector_var_decl(expression const& K,
                                       std::string const& name,
                                       std::vector<expression> const& dims)
      : base_var_decl(name,dims,VECTOR_T),
        K_(K) 
    { }

    simplex_var_decl::simplex_var_decl() 
      : base_var_decl(VECTOR_T) 
    { }

    simplex_var_decl::simplex_var_decl(expression const& K,
                                       std::string const& name,
                                       std::vector<expression> const& dims)
      : base_var_decl(name,dims,VECTOR_T),
        K_(K) 
    { }

    ordered_var_decl::ordered_var_decl() 
      : base_var_decl(VECTOR_T) 
    { }

    ordered_var_decl::ordered_var_decl(expression const& K,
                           std::string const& name,
                           std::vector<expression> const& dims)
        : base_var_decl(name,dims,VECTOR_T),
          K_(K) {
      }
    
    positive_ordered_var_decl::positive_ordered_var_decl() 
      : base_var_decl(VECTOR_T) 
    { }

    positive_ordered_var_decl::positive_ordered_var_decl(expression const& K,
                           std::string const& name,
                           std::vector<expression> const& dims)
        : base_var_decl(name,dims,VECTOR_T),
          K_(K) {
      }
    
    vector_var_decl::vector_var_decl() : base_var_decl(VECTOR_T) { }

    vector_var_decl::vector_var_decl(range const& range,
                                     expression const& M,
                                     std::string const& name,
                                     std::vector<expression> const& dims)
        : base_var_decl(name,dims,VECTOR_T),
          range_(range),
          M_(M) {
    }
    
    row_vector_var_decl::row_vector_var_decl() : base_var_decl(ROW_VECTOR_T) { }
    row_vector_var_decl::row_vector_var_decl(range const& range,
                                        expression const& N,
                                        std::string const& name,
                                        std::vector<expression> const& dims)
        : base_var_decl(name,dims,ROW_VECTOR_T),
          range_(range),
          N_(N) {
    }

    matrix_var_decl::matrix_var_decl() : base_var_decl(MATRIX_T) { }
    matrix_var_decl::matrix_var_decl(range const& range,
                      expression const& M,
                      expression const& N,
                      std::string const& name,
                      std::vector<expression> const& dims)
        : base_var_decl(name,dims,MATRIX_T),
          range_(range),
          M_(M),
          N_(N) {
    }


    cholesky_factor_var_decl::cholesky_factor_var_decl() 
      : base_var_decl(MATRIX_T) { 
    }
    cholesky_factor_var_decl::cholesky_factor_var_decl(expression const& M,
                                                       expression const& N,
                                                       std::string const& name,
                                                       std::vector<expression> const& dims)
      : base_var_decl(name,dims,MATRIX_T),
        M_(M),
        N_(N) {
    }

    cov_matrix_var_decl::cov_matrix_var_decl() : base_var_decl(MATRIX_T) { 
    }
    cov_matrix_var_decl::cov_matrix_var_decl(expression const& K,
                                             std::string const& name,
                                             std::vector<expression> const& dims)
      : base_var_decl(name,dims,MATRIX_T),
        K_(K) {
    }

    corr_matrix_var_decl::corr_matrix_var_decl() : base_var_decl(MATRIX_T) { }
    corr_matrix_var_decl::corr_matrix_var_decl(expression const& K,
                                   std::string const& name,
                                   std::vector<expression> const& dims)
        : base_var_decl(name,dims,MATRIX_T),
          K_(K) {
    }




    name_vis::name_vis() { }
    std::string name_vis::operator()(const nil& /* x */) const { 
      return ""; // fail if arises
    } 
    std::string name_vis::operator()(const int_var_decl& x) const {
      return x.name_;
    }
    std::string name_vis::operator()(const double_var_decl& x) const {
      return x.name_;
    }
    std::string name_vis::operator()(const vector_var_decl& x) const {
      return x.name_;
    }
    std::string name_vis::operator()(const row_vector_var_decl& x) const {
      return x.name_;
    }
    std::string name_vis::operator()(const matrix_var_decl& x) const {
      return x.name_;
    }
    std::string name_vis::operator()(const unit_vector_var_decl& x) const {
      return x.name_;
    }
    std::string name_vis::operator()(const simplex_var_decl& x) const {
      return x.name_;
    }
    std::string name_vis::operator()(const ordered_var_decl& x) const {
      return x.name_;
    }
    std::string name_vis::operator()(const positive_ordered_var_decl& x) const {
      return x.name_;
    }
    std::string name_vis::operator()(const cholesky_factor_var_decl& x) const {
      return x.name_;
    }
    std::string name_vis::operator()(const cov_matrix_var_decl& x) const {
      return x.name_;
    }
    std::string name_vis::operator()(const corr_matrix_var_decl& x) const {
      return x.name_;
    }


    // can't template out in .cpp file

    var_decl::var_decl(const var_decl_t& decl) : decl_(decl) { }
    var_decl::var_decl() : decl_(nil()) { }
    var_decl::var_decl(const nil& decl) : decl_(decl) { }
    var_decl::var_decl(const int_var_decl& decl) : decl_(decl) { }
    var_decl::var_decl(const double_var_decl& decl) : decl_(decl) { }
    var_decl::var_decl(const vector_var_decl& decl) : decl_(decl) { }
    var_decl::var_decl(const row_vector_var_decl& decl) : decl_(decl) { }
    var_decl::var_decl(const matrix_var_decl& decl) : decl_(decl) { }
    var_decl::var_decl(const unit_vector_var_decl& decl) : decl_(decl) { }
    var_decl::var_decl(const simplex_var_decl& decl) : decl_(decl) { }
    var_decl::var_decl(const ordered_var_decl& decl) : decl_(decl) { }
    var_decl::var_decl(const positive_ordered_var_decl& decl) : decl_(decl) { }
    var_decl::var_decl(const cholesky_factor_var_decl& decl) : decl_(decl) { }
    var_decl::var_decl(const cov_matrix_var_decl& decl) : decl_(decl) { }
    var_decl::var_decl(const corr_matrix_var_decl& decl) : decl_(decl) { }

    std::string var_decl::name() const {
      return boost::apply_visitor(name_vis(),decl_);
    }

    statement::statement() : statement_(nil()) { }

    statement::statement(const statement_t& st) : statement_(st) { }
    statement::statement(const nil& st) : statement_(st) { }
    statement::statement(const assignment& st) : statement_(st) { }
    statement::statement(const sample& st) : statement_(st) { }
    statement::statement(const increment_log_prob_statement& st) : statement_(st) { }
    statement::statement(const statements& st) : statement_(st) { }
    statement::statement(const for_statement& st) : statement_(st) { }
    statement::statement(const while_statement& st) : statement_(st) { }
    statement::statement(const conditional_statement& st) : statement_(st) { }
    statement::statement(const print_statement& st) : statement_(st) { }
    statement::statement(const no_op_statement& st) : statement_(st) { }

<<<<<<< HEAD
    // template <typename Statement>
    // statement::statement(const Statement& statement)
    // : statement_(statement) {
    // }


    increment_log_prob_statement::increment_log_prob_statement() {
    }
    increment_log_prob_statement::increment_log_prob_statement(const expression& log_prob)
      : log_prob_(log_prob) {
    }

=======
>>>>>>> 0673f798
    for_statement::for_statement() {
    }
    for_statement::for_statement(std::string& variable,
                                 range& range,
                                 statement& stmt)
      : variable_(variable),
        range_(range),
        statement_(stmt) {
    }

    while_statement::while_statement() { 
    }
    while_statement::while_statement(const expression& condition,
                                     const statement& body) 
      : condition_(condition),
        body_(body) {
    }

    conditional_statement::conditional_statement() {
    }
    conditional_statement
    ::conditional_statement(const std::vector<expression>& conditions,
                            const std::vector<statement>& bodies)
      : conditions_(conditions),
        bodies_(bodies) {
    }

    print_statement::print_statement() { }

    print_statement::print_statement(const std::vector<printable>& printables) 
      : printables_(printables) { 
    }
    
    program::program() { }
    program::program(const std::vector<var_decl>& data_decl,
                     const std::pair<std::vector<var_decl>,
                     std::vector<statement> >& derived_data_decl,
                     const std::vector<var_decl>& parameter_decl,
                     const std::pair<std::vector<var_decl>,
                     std::vector<statement> >& derived_decl,
                     const statement& st,
                     const std::pair<std::vector<var_decl>,
                     std::vector<statement> >& generated_decl)
      : data_decl_(data_decl),
        derived_data_decl_(derived_data_decl),
        parameter_decl_(parameter_decl),
        derived_decl_(derived_decl),
        statement_(st),
        generated_decl_(generated_decl) {
    }

    sample::sample() {
      }
    sample::sample(expression& e,
             distribution& dist) 
        : expr_(e),
          dist_(dist) {
      }
    bool sample::is_ill_formed() const {
        return expr_.expression_type().is_ill_formed()
          || ( truncation_.has_low()
               && expr_.expression_type() 
                  != truncation_.low_.expression_type() )
          || ( truncation_.has_high()
               && expr_.expression_type() 
                  != truncation_.high_.expression_type() );
      }

    assignment::assignment() {
    }
    assignment::assignment(variable_dims& var_dims,
                           expression& expr)
      : var_dims_(var_dims),
        expr_(expr) {
    }
      
    expression& expression::operator+=(const expression& rhs) {
      expr_ = binary_op(expr_, "+", rhs);
      return *this;
    }

    expression& expression::operator-=(const expression& rhs) {
      expr_ = binary_op(expr_, "-", rhs);
      return *this;
    }

    expression& expression::operator*=(expression const& rhs) {
      expr_ = binary_op(expr_, "*", rhs);
      return *this;
    }

    expression& expression::operator/=(expression const& rhs) {
      expr_ = binary_op(expr_, "/", rhs);
      return *this;
    }

    bool has_rng_suffix(const std::string& s) {
      int n = s.size();
      return n > 4
        && s[n-1] == 'g' 
        && s[n-2] == 'n'
        && s[n-3] == 'r'
        && s[n-4] == '_';
    }


  }
}


#endif<|MERGE_RESOLUTION|>--- conflicted
+++ resolved
@@ -912,7 +912,6 @@
     statement::statement(const print_statement& st) : statement_(st) { }
     statement::statement(const no_op_statement& st) : statement_(st) { }
 
-<<<<<<< HEAD
     // template <typename Statement>
     // statement::statement(const Statement& statement)
     // : statement_(statement) {
@@ -925,8 +924,6 @@
       : log_prob_(log_prob) {
     }
 
-=======
->>>>>>> 0673f798
     for_statement::for_statement() {
     }
     for_statement::for_statement(std::string& variable,
